--- conflicted
+++ resolved
@@ -351,11 +351,7 @@
 		for _, field := range fields {
 			if strings.HasPrefix(field, "-") {
 				//TODO: currently ignore all the flag
-<<<<<<< HEAD
-				fpath = conn.namePrefix
-=======
 				//fpath = conn.namePrefix
->>>>>>> fa63b569
 			} else {
 				fpath = field
 			}
